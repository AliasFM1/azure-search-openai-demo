--- conflicted
+++ resolved
@@ -12,15 +12,9 @@
     "preview": "vite preview"
   },
   "dependencies": {
-<<<<<<< HEAD
-    "@azure/msal-browser": "^3.26.1",
-    "@azure/msal-react": "^2.2.0",
-    "@fluentui/react": "^8.121.11",
-=======
     "@azure/msal-browser": "^4.16.0",
     "@azure/msal-react": "^3.0.16",
-    "@fluentui/react": "^8.112.5",
->>>>>>> 3688740a
+    "@fluentui/react": "^8.121.11",
     "@fluentui/react-components": "^9.56.2",
     "@fluentui/react-icons": "^2.0.265",
     "@react-spring/web": "^9.7.5",
