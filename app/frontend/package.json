{
  "name": "frontend",
  "private": true,
  "version": "0.0.0",
  "type": "module",
  "engines": {
    "node": ">=20.0.0"
  },
  "scripts": {
    "dev": "vite --host 127.0.0.1",
    "build": "tsc && vite build",
    "preview": "vite preview"
  },
  "dependencies": {
    "@azure/msal-browser": "^4.16.0",
    "@azure/msal-react": "^3.0.16",
    "@fluentui/react": "^8.112.5",
    "@fluentui/react-components": "^9.56.2",
    "@fluentui/react-icons": "^2.0.265",
    "@react-spring/web": "^9.7.5",
    "dompurify": "^3.2.4",
    "i18next": "^24.2.0",
    "i18next-browser-languagedetector": "^8.0.2",
    "i18next-http-backend": "^3.0.1",
    "idb": "^8.0.0",
    "ndjson-readablestream": "^1.2.0",
    "react": "^18.3.1",
    "react-dom": "^18.3.1",
<<<<<<< HEAD
    "react-markdown": "^9.0.1",
    "react-router-dom": "^7.5.2",
=======
>>>>>>> 3688740a
    "react-helmet-async": "^2.0.5",
    "react-i18next": "^15.4.1",
    "react-markdown": "^9.0.1",
    "react-router-dom": "^6.28.0",
    "react-syntax-highlighter": "^15.6.1",
    "rehype-raw": "^7.0.0",
    "remark-gfm": "^4.0.0",
    "scheduler": "^0.20.2"
  },
  "devDependencies": {
    "@types/dom-speech-recognition": "^0.0.4",
    "@types/dompurify": "^3.0.5",
    "@types/react": "^18.3.12",
    "@types/react-dom": "^18.3.1",
    "@types/react-syntax-highlighter": "^15.5.13",
    "@vitejs/plugin-react": "^4.7.0",
    "prettier": "^3.3.3",
    "rollup-plugin-visualizer": "^5.12.0",
    "typescript": "^5.6.3",
    "vite": "^7.0.6"
  }
}<|MERGE_RESOLUTION|>--- conflicted
+++ resolved
@@ -12,8 +12,8 @@
     "preview": "vite preview"
   },
   "dependencies": {
-    "@azure/msal-browser": "^4.16.0",
-    "@azure/msal-react": "^3.0.16",
+    "@azure/msal-browser": "^3.26.1",
+    "@azure/msal-react": "^2.2.0",
     "@fluentui/react": "^8.112.5",
     "@fluentui/react-components": "^9.56.2",
     "@fluentui/react-icons": "^2.0.265",
@@ -26,15 +26,10 @@
     "ndjson-readablestream": "^1.2.0",
     "react": "^18.3.1",
     "react-dom": "^18.3.1",
-<<<<<<< HEAD
-    "react-markdown": "^9.0.1",
-    "react-router-dom": "^7.5.2",
-=======
->>>>>>> 3688740a
     "react-helmet-async": "^2.0.5",
     "react-i18next": "^15.4.1",
     "react-markdown": "^9.0.1",
-    "react-router-dom": "^6.28.0",
+    "react-router-dom": "^7.5.2",
     "react-syntax-highlighter": "^15.6.1",
     "rehype-raw": "^7.0.0",
     "remark-gfm": "^4.0.0",
@@ -46,10 +41,10 @@
     "@types/react": "^18.3.12",
     "@types/react-dom": "^18.3.1",
     "@types/react-syntax-highlighter": "^15.5.13",
-    "@vitejs/plugin-react": "^4.7.0",
+    "@vitejs/plugin-react": "^4.3.3",
     "prettier": "^3.3.3",
-    "rollup-plugin-visualizer": "^5.12.0",
     "typescript": "^5.6.3",
-    "vite": "^7.0.6"
+    "vite": "^5.4.18",
+    "rollup-plugin-visualizer": "^5.12.0"
   }
 }